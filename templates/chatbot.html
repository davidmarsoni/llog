{% extends 'base.html' %}

{% block content %}
    <h1 class="text-3xl font-bold mb-4">{% block title %}AI Assistant{% endblock %}</h1>
    
    <div class="flex items-center">
        <span class="mr-2 text-sm">LLM</span>
        <label class="relative inline-block w-12 h-6">
            <input id="mode-toggle" type="checkbox" class="opacity-0 w-0 h-0">
        </label>
    </div>

    <div class="bg-white p-4 rounded border mb-6">
        <!-- Content Selection -->
        <div class="mb-4 p-4 border rounded bg-gray-50">
            <h3 class="text-lg font-semibold mb-2">Knowledge Base</h3>
            <div class="flex items-center mb-2">
                <input type="checkbox" id="use-content" class="mr-2">
                <label for="use-content">Use indexed content</label>
            </div>
            <div id="content-options" class="ml-6 hidden">
                <p class="text-sm text-gray-600 mb-2">Select content to use for context:</p>
                <div id="content-indexes-container" class="max-h-40 overflow-y-auto border rounded p-2 bg-white">
                    {% if indexes %}
                        {% for index in indexes %}
                        <div class="flex items-center mb-1">
                            <input type="checkbox" 
                                   id="content-{{ index.id }}" 
                                   class="content-index-checkbox mr-2"
                                   value="{{ index.id }}">
                            <label for="content-{{ index.id }}" class="text-sm">
                                <span class="font-medium">{{ index.title }}</span>
                                <span class="text-xs text-gray-500">({{ index.type }})</span>
                            </label>
                        </div>
                        {% endfor %}
                    {% else %}
                        <p class="text-sm text-gray-500">No indexed content available. 
                           <a href="{{ url_for('file_storage.manage_files') }}" class="text-blue-500 hover:underline">
                              Add some in the File Management page.
                           </a>
                        </p>
                    {% endif %}
                </div>
                <button id="refresh-indexes" class="text-xs text-blue-600 hover:underline mt-1">
                    Refresh available indexes
                </button>
            </div>
        </div>

        <!-- Chat Container -->
        <div id="chat-container" class="border rounded p-4 mb-4 h-80 overflow-y-auto">
            <!-- Initial messages if any -->
            {% for message in messages %}
                <div class="mb-4">
                    <div class="font-bold {% if message.role == 'user' %}text-green-600{% else %}text-blue-600{% endif %}">
                        {{ 'You' if message.role == 'user' else 'AI Assistant' }}
                    </div>
                    <div class="{% if message.role == 'user' %}bg-green-100{% else %}bg-blue-100{% endif %} rounded-lg p-3 text-gray-800">
                        {{ message.content }}
                    </div>
                </div>
            {% endfor %}
        </div>

        <form id="chat-form" class="space-y-4"
              hx-post="{{ url_for('chatbot.send_message') }}"
              hx-target="#chat-container"
              hx-swap="beforeend scroll:bottom"
              hx-indicator="#send-loading"
              hx-disabled-elt="#send-button">
            
            <!-- Message input with real-time character count -->
            <div class="relative">
                <textarea name="message" 
                          id="message-input"
                          class="w-full p-3 border rounded-lg resize-none focus:ring-2 focus:ring-blue-500"
                          rows="3" 
                          placeholder="Type your message here..."
                          required
                          hx-trigger="keyup changed delay:100ms"
                          hx-get="{{ url_for('chatbot.check_message_length') }}"
                          hx-target="#char-count"
                          hx-swap="innerHTML"></textarea>
                <div id="char-count" class="absolute bottom-2 right-2 text-sm text-gray-500">0/2000</div>
            </div>

            <!-- Hidden inputs for content selection -->
            <input type="hidden" name="use_content" id="use-content-input" value="false">
            <div id="content-ids-container"></div>

            <div class="flex justify-between items-center">
                <div class="flex items-center space-x-2">
                    <div id="send-loading" class="loading-indicator">
                        <div class="animate-spin rounded-full h-5 w-5 border-b-2 border-blue-600"></div>
                    </div>
                    <button id="send-button" 
                            type="submit" 
                            class="px-4 py-2 bg-blue-600 text-white rounded hover:bg-blue-700 focus:outline-none focus:ring-2 focus:ring-blue-500 focus:ring-offset-2 disabled:opacity-50 disabled:cursor-not-allowed">
                        Send Message
                    </button>
                </div>
            </div>
        </form>

        <!-- Error toast -->
        <div id="error-toast" 
             class="fixed bottom-4 right-4 bg-red-50 border-l-4 border-red-500 text-red-700 p-4 rounded shadow-lg transition-opacity duration-300 opacity-0 pointer-events-none">
            <div class="flex items-center">
                <div class="flex-shrink-0">
                    <svg class="h-5 w-5 text-red-400" viewBox="0 0 20 20" fill="currentColor">
                        <path fill-rule="evenodd" d="M10 18a8 8 0 100-16 8 8 0 000 16zM8.707 7.293a1 1 0 00-1.414 1.414L8.586 10l-1.293 1.293a1 1 0 101.414 1.414L10 11.414l1.293 1.293a1 1 0 001.414-1.414L11.414 10l1.293-1.293a1 1 0 00-1.414-1.414L10 8.586 8.707 7.293z" clip-rule="evenodd" />
                    </svg>
                </div>
                <div class="ml-3">
                    <p id="error-message" class="text-sm font-medium">
                        An error occurred. Please try again.
                    </p>
                </div>
            </div>
        </div>
    </div>
    
    <div class="mt-6">
        <a href="{{ url_for('main.home') }}" class="inline-block bg-gray-500 hover:bg-gray-700 text-white font-bold py-2 px-4 rounded">
            Back to Home
        </a>
    </div>

    <script>
        document.addEventListener('DOMContentLoaded', function() {
            const useContent = document.getElementById('use-content');
            const useContentInput = document.getElementById('use-content-input');
            const contentOptions = document.getElementById('content-options');
            const refreshIndexesBtn = document.getElementById('refresh-indexes');
<<<<<<< HEAD
            const chatContainer = document.getElementById('chat-container');
            const messageInput = document.getElementById('message-input');
            const contentIdsContainer = document.getElementById('content-ids-container');
=======
            const modeToggle = document.getElementById('mode-toggle');

            // Chat history for context
            let chatHistory = [];
>>>>>>> b30156b9
            
            // Toggle content options visibility
            useContent.addEventListener('change', function() {
                contentOptions.classList.toggle('hidden', !this.checked);
                useContentInput.value = this.checked;
            });
            
            // Toggle LLM/Agent mode
            modeToggle.addEventListener('change', function() {
                fetch('/chatbot/toggle-mode', {
                    method: 'POST',
                    headers: {
                        'Content-Type': 'application/json',
                    }
                })
                .then(response => response.json())
                .then(data => {
                    console.log('Mode changed to:', data.mode);
                })
                .catch(error => {
                    console.error('Error toggling mode:', error);
                });
            });

            // Refresh available indexes
            refreshIndexesBtn.addEventListener('click', async function() {
                try {
                    const response = await fetch('/chatbot/available-indexes');
                    const data = await response.json();
                    
                    const container = document.getElementById('content-indexes-container');
                    container.innerHTML = '';
                    
                    if (data.indexes && data.indexes.length > 0) {
                        data.indexes.forEach(index => {
                            const div = document.createElement('div');
                            div.className = 'flex items-center mb-1';
                            
                            const checkbox = document.createElement('input');
                            checkbox.type = 'checkbox';
                            checkbox.id = `content-${index.id}`;
                            checkbox.className = 'content-index-checkbox mr-2';
                            checkbox.value = index.id;
                            
                            const label = document.createElement('label');
                            label.htmlFor = `content-${index.id}`;
                            label.className = 'text-sm';

                            const titleSpan = document.createElement('span');
                            titleSpan.className = 'font-medium';
                            titleSpan.textContent = index.title;

                            const typeSpan = document.createElement('span');
                            typeSpan.className = 'text-xs text-gray-500';
                            typeSpan.textContent = ` (${index.type})`;
                            
                            label.appendChild(titleSpan);
                            label.appendChild(typeSpan);
                            
                            div.appendChild(checkbox);
                            div.appendChild(label);
                            container.appendChild(div);
                            
                            // Add change listener to update hidden inputs
                            checkbox.addEventListener('change', updateContentIds);
                        });
                    } else {
                        container.innerHTML = `
                            <p class="text-sm text-gray-500">No indexed content available. 
                               <a href="/files" class="text-blue-500 hover:underline">
                                  Add some in the File Management page.
                               </a>
                            </p>
                        `;
                    }
                } catch (error) {
                    console.error('Error refreshing indexes:', error);
                    showError('Error refreshing indexes. Please try again.');
                }
            });
            
            // Update hidden inputs for selected content IDs
            function updateContentIds() {
                contentIdsContainer.innerHTML = '';
                document.querySelectorAll('.content-index-checkbox:checked').forEach(checkbox => {
                    const input = document.createElement('input');
                    input.type = 'hidden';
                    input.name = 'content_ids[]';
                    input.value = checkbox.value;
                    contentIdsContainer.appendChild(input);
                });
            }
            
            // Add change listeners to existing checkboxes
            document.querySelectorAll('.content-index-checkbox').forEach(checkbox => {
                checkbox.addEventListener('change', updateContentIds);
            });
            
            // Show error message
            function showError(message) {
                const errorToast = document.getElementById('error-toast');
                const errorMessage = document.getElementById('error-message');
                errorMessage.textContent = message;
                errorToast.style.opacity = '1';
                setTimeout(() => {
                    errorToast.style.opacity = '0';
                }, 5000);
            }
            
            // Initialize content IDs
            updateContentIds();
            
            // Focus input field on load
            messageInput.focus();
        });
    </script>
{% endblock %}<|MERGE_RESOLUTION|>--- conflicted
+++ resolved
@@ -3,13 +3,6 @@
 {% block content %}
     <h1 class="text-3xl font-bold mb-4">{% block title %}AI Assistant{% endblock %}</h1>
     
-    <div class="flex items-center">
-        <span class="mr-2 text-sm">LLM</span>
-        <label class="relative inline-block w-12 h-6">
-            <input id="mode-toggle" type="checkbox" class="opacity-0 w-0 h-0">
-        </label>
-    </div>
-
     <div class="bg-white p-4 rounded border mb-6">
         <!-- Content Selection -->
         <div class="mb-4 p-4 border rounded bg-gray-50">
@@ -48,6 +41,22 @@
             </div>
         </div>
 
+        <!-- Agent Selection -->
+        <div class="mb-4 p-4 border rounded bg-gray-50">
+            <h3 class="text-lg font-semibold mb-2">Response Mode</h3>
+            <p class="text-sm text-gray-600 mb-2">Choose how to process your message:</p>
+            <div class="grid grid-cols-2 gap-4">
+                <div class="flex items-center">
+                    <input type="radio" id="mode-llm" name="agent_type" value="llm" class="mr-2" checked>
+                    <label for="mode-llm" class="text-sm font-medium">Standard LLM</label>
+                </div>
+                <div class="flex items-center">
+                    <input type="radio" id="mode-agents" name="agent_type" value="agents" class="mr-2">
+                    <label for="mode-agents" class="text-sm font-medium">All Agents</label>
+                </div>
+            </div>
+        </div>
+
         <!-- Chat Container -->
         <div id="chat-container" class="border rounded p-4 mb-4 h-80 overflow-y-auto">
             <!-- Initial messages if any -->
@@ -133,16 +142,9 @@
             const useContentInput = document.getElementById('use-content-input');
             const contentOptions = document.getElementById('content-options');
             const refreshIndexesBtn = document.getElementById('refresh-indexes');
-<<<<<<< HEAD
             const chatContainer = document.getElementById('chat-container');
             const messageInput = document.getElementById('message-input');
             const contentIdsContainer = document.getElementById('content-ids-container');
-=======
-            const modeToggle = document.getElementById('mode-toggle');
-
-            // Chat history for context
-            let chatHistory = [];
->>>>>>> b30156b9
             
             // Toggle content options visibility
             useContent.addEventListener('change', function() {
@@ -150,23 +152,6 @@
                 useContentInput.value = this.checked;
             });
             
-            // Toggle LLM/Agent mode
-            modeToggle.addEventListener('change', function() {
-                fetch('/chatbot/toggle-mode', {
-                    method: 'POST',
-                    headers: {
-                        'Content-Type': 'application/json',
-                    }
-                })
-                .then(response => response.json())
-                .then(data => {
-                    console.log('Mode changed to:', data.mode);
-                })
-                .catch(error => {
-                    console.error('Error toggling mode:', error);
-                });
-            });
-
             // Refresh available indexes
             refreshIndexesBtn.addEventListener('click', async function() {
                 try {
@@ -241,6 +226,21 @@
                 checkbox.addEventListener('change', updateContentIds);
             });
             
+            // Create a hidden input for the selected agent type
+            const agentTypeInput = document.createElement('input');
+            agentTypeInput.type = 'hidden';
+            agentTypeInput.name = 'agent_type';
+            agentTypeInput.value = 'llm'; // Default value
+            document.querySelector('#chat-form').appendChild(agentTypeInput);
+            
+            // Update agent type when radio buttons are clicked
+            document.querySelectorAll('input[name="agent_type"]').forEach(radio => {
+                radio.addEventListener('change', function() {
+                    agentTypeInput.value = this.value;
+                    console.log('Agent type changed to:', this.value);
+                });
+            });
+            
             // Show error message
             function showError(message) {
                 const errorToast = document.getElementById('error-toast');
