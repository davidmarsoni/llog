--- conflicted
+++ resolved
@@ -7,18 +7,10 @@
 from services.llm.Agents.Write import Write
 from services.llm.Agents.Review import Review
 import httpx
-<<<<<<< HEAD
 import json
-=======
-from services.llm.agent.QueryResearch import QueryResearch
-from services.llm.agent.WriteAgent import WriteAgent
-from services.llm.agent.ReviewAgent import ReviewAgent
->>>>>>> b30156b9
 
 # Create a Blueprint for chatbot routes
 chatbot_bp = Blueprint('chatbot', __name__, url_prefix='/chatbot')
-
-USE_AGENTS = True
 
 def add_cache_headers(response):
     """Add cache control headers to response"""
@@ -58,21 +50,159 @@
         message = request.form.get('message', '').strip()
         use_content = request.form.get('use_content', 'false').lower() == 'true'
         content_ids = request.form.getlist('content_ids[]')
+        agent_type = request.form.get('agent_type', 'llm')  # Default to standard LLM
         
         if not message:
             return "Please enter a message."
             
-        # Get response from LLM
-        response = get_llm_response(
-            query=message,
-            use_context=use_content,
-            index_ids=content_ids if content_ids else None
-        )
+        response_content = ""
+        
+        # Process based on selected response mode
+        if agent_type == 'agents':
+            # Step 1: Research with QueryResearch agent
+            research_agent = QueryResearch(current_app.logger)
+            research_results = research_agent.research(message, content_ids if content_ids else None)
+            
+            # Step 2: Analyze user request to determine content type
+            content_type = "answer"  # Default type
+            length = "medium"  # Default length
+            
+            # Special handling for "write a quiz" vs asking to create a quiz
+            if message.lower().startswith("write a quiz") or message.lower().startswith("create a quiz"):
+                # User wants to write/create a quiz about something
+                content_type = "quiz"
+                length = "medium"
+            # Detect content type from user request
+            elif message.strip().endswith("?") or any(q in message.lower() for q in ["what", "how", "why", "when", "where", "who", "can", "could", "would", "should"]):
+                content_type = "answer"
+                length = "medium"
+            elif any(term in message.lower() for q in ["quiz", "quizzes", "multiple choice", "multiple-choice"] for term in [f"about {q}", f"on {q}", f"regarding {q}", f"{q} about", f"{q} on"]):
+                # These are phrases about quizzes, not requests to create quizzes
+                content_type = "answer" 
+                length = "medium"
+            elif any(term in message.lower() for term in ["quiz", "quizzes", "test", "multiple choice", "multiple-choice"]):
+                content_type = "quiz"
+                length = "medium" 
+            elif any(term in message.lower() for term in ["summary", "summarize", "summarization", "brief", "overview"]):
+                content_type = "summary"
+                length = "short"
+                
+            # Adjust length based on modifiers in the request
+            if any(term in message.lower() for term in ["brief", "short", "concise"]):
+                length = "short"
+            elif any(term in message.lower() for term in ["detailed", "comprehensive", "in-depth", "long"]):
+                length = "long"
+            
+            # Generate content with Write agent
+            write_agent = Write(current_app.logger)
+            
+            # Create write request with appropriate content type
+            write_request = {
+                "type": content_type,
+                "topic": message,
+                "length": length
+            }
+            
+            # Add research keywords to the writing request
+            if research_results.get('status') == 'success':
+                keywords = research_results.get('keywords', [])
+                if keywords:
+                    write_request["keywords"] = [k["keyword"] for k in keywords[:5]]
+            
+            write_result = write_agent.write(
+                request=write_request,
+                use_research=True,
+                research_query=message,
+                index_ids=content_ids if content_ids else None
+            )
+            
+            # Step 3: Review the content (if not a quiz)
+            review_result = None
+            if content_type != "quiz" and write_result.get('status') == 'success':
+                review_agent = Review(current_app.logger)
+                content = write_result.get('content', {})
+                content_to_review = content.get('raw_text', '')
+                
+                if content_to_review:
+                    review_result = review_agent.review(
+                        content=content_to_review,
+                        review_type='comprehensive'
+                    )
+            
+            # Format the response based on content type
+            if write_result.get('status') == 'success':
+                content = write_result.get('content', {})
+                
+                if content_type == "answer":
+                    response_content = content.get('answer', 'No answer generated.')
+                    
+                elif content_type == "summary":
+                    response_content = f"# {content.get('title', 'Summary')}\n\n"
+                    
+                    if content.get('key_points'):
+                        response_content += "**Key Points:**\n\n"
+                        for point in content.get('key_points'):
+                            response_content += f"- {point}\n"
+                        response_content += "\n"
+                    else:
+                        response_content += content.get('content', '')
+                
+                elif content_type == "quiz":
+                    quiz = content
+                    response_content = f"# {quiz.get('title', 'Quiz')}\n\n"
+                    
+                    if quiz.get('description'):
+                        response_content += f"{quiz.get('description')}\n\n"
+                        
+                    questions = quiz.get('questions', [])
+                    if not questions:
+                        response_content += "Sorry, I couldn't generate any quiz questions. Please try again."
+                    else:
+                        for i, q in enumerate(questions):
+                            # Show the question and options
+                            response_content += f"## Question {i+1}: {q.get('question')}\n\n"
+                            
+                            # Add options
+                            for option in q.get('options', []):
+                                response_content += f"**{option.get('letter')}:** {option.get('text')}\n"
+                            
+                            # Include the correct answer and explanation directly
+                            correct = q.get('correct_answer')
+                            explanation = q.get('explanation', '')
+                            
+                            response_content += f"\n**Correct Answer:** {correct}\n"
+                            if explanation:
+                                response_content += f"**Explanation:** {explanation}\n"
+                            
+                            # Add a divider between questions
+                            response_content += "\n---\n\n"
+                
+                else:
+                    # Fallback to raw text
+                    response_content = content.get('raw_text', 'No content generated')
+                
+                # Add quality score for non-quiz content that was reviewed
+                if review_result and review_result.get('status') == 'success' and content_type != "quiz":
+                    review = review_result.get('review', {})
+                    if 'overall_score' in review and review['overall_score'] >= 7:
+                        # Only add score if it's good
+                        response_content += f"\n\n---\n*Quality verified*"
+            else:
+                response_content = "Sorry, I wasn't able to generate content based on your request."
+                
+        else:
+            # Default: Use standard LLM
+            response = get_llm_response(
+                query=message,
+                use_context=use_content,
+                index_ids=content_ids if content_ids else None
+            )
+            response_content = response.get('answer', 'Sorry, no response was generated.')
         
         # Render the message pair template
         return render_template('components/chat_messages.html',
-                             user_message=message,
-                             ai_response=response.get('answer', 'Sorry, no response was generated.'))
+                            user_message=message,
+                            ai_response=response_content)
                              
     except Exception as e:
         current_app.logger.error(f"Error processing message: {str(e)}")
@@ -124,7 +254,6 @@
     try:
         data = request.get_json()
         
-<<<<<<< HEAD
         if not data or 'request' not in data:
             return jsonify({
                 "status": "error",
@@ -194,53 +323,6 @@
         # Return the review results
         return jsonify(result)
         
-=======
-
-        if USE_AGENTS:
-            research = QueryResearch().run(query, use_content=use_content, content_ids=content_ids)
-            content = WriteAgent().run(research)
-            final_output = ReviewAgent().run(content)
-
-            json_response = make_response(jsonify({
-                'answer': final_output,
-                'used_content': use_content,  # Changed to reflect actual use of content
-                'content_ids_used': content_ids if use_content else []
-            }))
-            return add_cache_headers(json_response)
-        else:
-        # Use the LLM service to get a response with appropriate context
-            try:
-                # Call the get_llm_response function with proper parameters
-                llm_response = get_llm_response(
-                    query=query,
-                    chat_history=chat_history,
-                    index_ids=content_ids if content_ids else None,
-                    use_context=use_content
-                )
-                
-                # Handle different response formats
-                if "error" in llm_response:
-                    return add_cache_headers(make_response(jsonify({
-                        'error': llm_response["error"]
-                    }), 500))
-            
-                # Extract the answer from the response
-                answer = llm_response.get("answer", "Sorry, no response was generated.")
-                used_context = llm_response.get("used_context", False)
-            except httpx.TimeoutException:
-                current_app.logger.error("Request to LLM service timed out")
-                return add_cache_headers(make_response(jsonify({
-                    'error': "I'm sorry, but the request timed out. Please try again with a shorter query or less context."
-                }), 408))
-                
-            json_response = make_response(jsonify({
-                'answer': answer,
-                'used_content': used_context,
-                'content_ids_used': content_ids if use_content else []
-            }))
-            return add_cache_headers(json_response)
-    
->>>>>>> b30156b9
     except Exception as e:
         current_app.logger.error(f"Error processing review request: {str(e)}")
         return jsonify({
@@ -248,13 +330,6 @@
             "message": str(e)
         }), 500
 
-@chatbot_bp.route('/toggle-mode', methods=['POST'])
-def toggle_mode():
-    global USE_AGENTS
-    USE_AGENTS = not USE_AGENTS
-    mode = "Agents" if USE_AGENTS else "LLM Direct"
-    return jsonify({"mode": mode})
-
 @chatbot_bp.after_request
 def after_request(response):
     """Add cache headers after each request"""
